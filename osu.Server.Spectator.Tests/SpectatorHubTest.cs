// Copyright (c) ppy Pty Ltd <contact@ppy.sh>. Licensed under the MIT Licence.
// See the LICENCE file in the repository root for full licence text.

using System;
using System.Threading.Tasks;
using Microsoft.AspNetCore.SignalR;
using Microsoft.Extensions.Caching.Distributed;
using Microsoft.Extensions.Caching.Memory;
using Microsoft.Extensions.Logging;
using Microsoft.Extensions.Options;
using Microsoft.Extensions.Logging;
using Moq;
using osu.Game.Beatmaps;
using osu.Game.Online.Spectator;
using osu.Game.Replays.Legacy;
using osu.Game.Rulesets.Scoring;
using osu.Game.Scoring;
using osu.Server.Spectator.Database;
using osu.Server.Spectator.Database.Models;
using osu.Server.Spectator.Entities;
using osu.Server.Spectator.Hubs;
using osu.Server.Spectator.Hubs.Spectator;
using osu.Server.Spectator.Storage;
using Xunit;

namespace osu.Server.Spectator.Tests
{
    public class SpectatorHubTest
    {
        private readonly SpectatorHub hub;

        private const int streamer_id = 1234;
        private const int beatmap_id = 88;
        private const int watcher_id = 8000;

        private static readonly SpectatorState state = new SpectatorState
        {
            BeatmapID = beatmap_id,
            RulesetID = 0,
        };

        private readonly ScoreUploader scoreUploader;
        private readonly Mock<IScoreStorage> mockScoreStorage;
        private readonly Mock<IDatabaseAccess> mockDatabase;

        public SpectatorHubTest()
        {
            var loggerFactoryMock = new Mock<ILoggerFactory>();
            loggerFactoryMock.Setup(factory => factory.CreateLogger(It.IsAny<string>()))
                             .Returns(new Mock<ILogger>().Object);

            // not used for now, but left here for potential future usage.
            MemoryDistributedCache cache = new MemoryDistributedCache(Options.Create(new MemoryDistributedCacheOptions()));

            var clientStates = new EntityStore<SpectatorClientState>();

            mockDatabase = new Mock<IDatabaseAccess>();
            mockDatabase.Setup(db => db.GetUsernameAsync(streamer_id)).ReturnsAsync(() => "user");

            mockDatabase.Setup(db => db.GetBeatmapAsync(It.IsAny<int>()))
                        .ReturnsAsync((int id) => new database_beatmap
                        {
                            approved = BeatmapOnlineStatus.Ranked,
                            checksum = (id == beatmap_id ? "d2a97fb2fa4529a5e857fe0466dc1daf" : string.Empty)
                        });

            var databaseFactory = new Mock<IDatabaseFactory>();
            databaseFactory.Setup(factory => factory.GetInstance()).Returns(mockDatabase.Object);

            var loggerFactory = new Mock<ILoggerFactory>();
            loggerFactory.Setup(factory => factory.CreateLogger(It.IsAny<string>()))
                         .Returns(new Mock<ILogger>().Object);

            mockScoreStorage = new Mock<IScoreStorage>();
<<<<<<< HEAD
            scoreUploader = new ScoreUploader(loggerFactoryMock.Object, databaseFactory.Object, mockScoreStorage.Object);
=======
            scoreUploader = new ScoreUploader(loggerFactory.Object, databaseFactory.Object, mockScoreStorage.Object);
>>>>>>> 6194c543

            var mockScoreProcessedSubscriber = new Mock<IScoreProcessedSubscriber>();

            hub = new SpectatorHub(loggerFactoryMock.Object, cache, clientStates, databaseFactory.Object, scoreUploader, mockScoreProcessedSubscriber.Object);
        }

        [Fact]
        public async Task NewUserConnectsAndStreamsData()
        {
            Mock<IHubCallerClients<ISpectatorClient>> mockClients = new Mock<IHubCallerClients<ISpectatorClient>>();
            Mock<ISpectatorClient> mockReceiver = new Mock<ISpectatorClient>();
            mockClients.Setup(clients => clients.All).Returns(mockReceiver.Object);
            mockClients.Setup(clients => clients.Group(SpectatorHub.GetGroupId(streamer_id))).Returns(mockReceiver.Object);

            Mock<HubCallerContext> mockContext = new Mock<HubCallerContext>();

            mockContext.Setup(context => context.UserIdentifier).Returns(streamer_id.ToString());
            hub.Context = mockContext.Object;
            hub.Clients = mockClients.Object;

            await hub.BeginPlaySession(0, new SpectatorState
            {
                BeatmapID = beatmap_id,
                RulesetID = 0,
            });

            // check all other users were informed that streaming began
            mockClients.Verify(clients => clients.All, Times.Once);
            mockReceiver.Verify(clients => clients.UserBeganPlaying(streamer_id, It.Is<SpectatorState>(m => m.Equals(state))), Times.Once());

            var data = new FrameDataBundle(
                new FrameHeader(new ScoreInfo(), new ScoreProcessorStatistics()),
                new[] { new LegacyReplayFrame(1234, 0, 0, ReplayButtonState.None) });

            // check streaming data is propagating to watchers
            await hub.SendFrameData(data);
            mockReceiver.Verify(clients => clients.UserSentFrames(streamer_id, data));
        }

        [Theory]
        [InlineData(false)]
        [InlineData(true)]
        public async Task ReplayDataIsSaved(bool savingEnabled)
        {
            AppSettings.SaveReplays = savingEnabled;

            Mock<IHubCallerClients<ISpectatorClient>> mockClients = new Mock<IHubCallerClients<ISpectatorClient>>();
            Mock<ISpectatorClient> mockReceiver = new Mock<ISpectatorClient>();
            mockClients.Setup(clients => clients.All).Returns(mockReceiver.Object);
            mockClients.Setup(clients => clients.Group(SpectatorHub.GetGroupId(streamer_id))).Returns(mockReceiver.Object);

            Mock<HubCallerContext> mockContext = new Mock<HubCallerContext>();

            mockContext.Setup(context => context.UserIdentifier).Returns(streamer_id.ToString());
            hub.Context = mockContext.Object;
            hub.Clients = mockClients.Object;

            mockDatabase.Setup(db => db.GetScoreFromToken(1234)).Returns(Task.FromResult<SoloScore?>(new SoloScore
            {
                id = 456,
                passed = true
            }));

            await hub.BeginPlaySession(1234, state);
            await hub.SendFrameData(new FrameDataBundle(
                new FrameHeader(new ScoreInfo(), new ScoreProcessorStatistics()),
                new[] { new LegacyReplayFrame(1234, 0, 0, ReplayButtonState.None) }));
            await hub.EndPlaySession(state);

            await scoreUploader.Flush();

            if (savingEnabled)
                mockScoreStorage.Verify(s => s.WriteAsync(It.Is<Score>(score => score.ScoreInfo.OnlineID == 456)), Times.Once);
            else
                mockScoreStorage.Verify(s => s.WriteAsync(It.IsAny<Score>()), Times.Never);
        }

        [Theory]
        [InlineData(false)]
        [InlineData(true)]
        public async Task NewUserBeginsWatchingStream(bool ongoing)
        {
            string connectionId = Guid.NewGuid().ToString();

            Mock<IHubCallerClients<ISpectatorClient>> mockClients = new Mock<IHubCallerClients<ISpectatorClient>>();
            Mock<ISpectatorClient> mockCaller = new Mock<ISpectatorClient>();

            mockClients.Setup(clients => clients.Caller).Returns(mockCaller.Object);
            mockClients.Setup(clients => clients.All).Returns(mockCaller.Object);

            Mock<IGroupManager> mockGroups = new Mock<IGroupManager>();

            Mock<HubCallerContext> streamerContext = new Mock<HubCallerContext>();
            streamerContext.Setup(context => context.UserIdentifier).Returns(streamer_id.ToString());

            Mock<HubCallerContext> watcherContext = new Mock<HubCallerContext>();
            watcherContext.Setup(context => context.UserIdentifier).Returns(watcher_id.ToString());
            watcherContext.Setup(context => context.ConnectionId).Returns(connectionId);

            hub.Clients = mockClients.Object;
            hub.Groups = mockGroups.Object;

            if (ongoing)
            {
                hub.Context = streamerContext.Object;
                await hub.BeginPlaySession(0, state);

                mockCaller.Verify(clients => clients.UserBeganPlaying(streamer_id, It.Is<SpectatorState>(m => m.Equals(state))), Times.Once);
            }

            hub.Context = watcherContext.Object;

            await hub.StartWatchingUser(streamer_id);

            mockGroups.Verify(groups => groups.AddToGroupAsync(connectionId, SpectatorHub.GetGroupId(streamer_id), default));

            mockCaller.Verify(clients => clients.UserBeganPlaying(streamer_id, It.Is<SpectatorState>(m => m.Equals(state))), Times.Exactly(ongoing ? 2 : 0));
        }

        [Fact]
        public async Task MaliciousUserCannotFinishWithPlayingState()
        {
            Mock<IHubCallerClients<ISpectatorClient>> mockClients = new Mock<IHubCallerClients<ISpectatorClient>>();
            Mock<ISpectatorClient> mockReceiver = new Mock<ISpectatorClient>();
            mockClients.Setup(clients => clients.All).Returns(mockReceiver.Object);
            mockClients.Setup(clients => clients.Group(SpectatorHub.GetGroupId(streamer_id))).Returns(mockReceiver.Object);

            Mock<HubCallerContext> mockContext = new Mock<HubCallerContext>();

            mockContext.Setup(context => context.UserIdentifier).Returns(streamer_id.ToString());
            hub.Context = mockContext.Object;
            hub.Clients = mockClients.Object;

            // Begin play.
            await hub.BeginPlaySession(0, new SpectatorState
            {
                BeatmapID = beatmap_id,
                RulesetID = 0,
                State = SpectatedUserState.Playing
            });

            // End play, but set a playing state.
            await hub.EndPlaySession(new SpectatorState
            {
                BeatmapID = beatmap_id,
                RulesetID = 0,
                State = SpectatedUserState.Playing
            });

            mockReceiver.Verify(clients => clients.UserFinishedPlaying(streamer_id, It.Is<SpectatorState>(m => m.State == SpectatedUserState.Quit)), Times.Once());
        }

        [Fact]
        public async Task DisconnectedUserSendsQuitState()
        {
            Mock<IHubCallerClients<ISpectatorClient>> mockClients = new Mock<IHubCallerClients<ISpectatorClient>>();
            Mock<ISpectatorClient> mockReceiver = new Mock<ISpectatorClient>();
            mockClients.Setup(clients => clients.All).Returns(mockReceiver.Object);
            mockClients.Setup(clients => clients.Group(SpectatorHub.GetGroupId(streamer_id))).Returns(mockReceiver.Object);

            Mock<HubCallerContext> mockContext = new Mock<HubCallerContext>();

            mockContext.Setup(context => context.UserIdentifier).Returns(streamer_id.ToString());
            hub.Context = mockContext.Object;
            hub.Clients = mockClients.Object;

            // Begin play.
            await hub.BeginPlaySession(0, new SpectatorState
            {
                BeatmapID = beatmap_id,
                RulesetID = 0,
                State = SpectatedUserState.Playing
            });

            // Forcefully terminate the connection.
            await hub.OnDisconnectedAsync(new Exception());

            mockReceiver.Verify(clients => clients.UserFinishedPlaying(streamer_id, It.Is<SpectatorState>(m => m.State == SpectatedUserState.Quit)), Times.Once());
        }

        [Theory]
        [InlineData(BeatmapOnlineStatus.LocallyModified, false)]
        [InlineData(BeatmapOnlineStatus.None, false)]
        [InlineData(BeatmapOnlineStatus.Graveyard, false)]
        [InlineData(BeatmapOnlineStatus.WIP, false)]
        [InlineData(BeatmapOnlineStatus.Pending, false)]
        [InlineData(BeatmapOnlineStatus.Ranked, true)]
        [InlineData(BeatmapOnlineStatus.Approved, true)]
        [InlineData(BeatmapOnlineStatus.Qualified, true)]
        [InlineData(BeatmapOnlineStatus.Loved, true)]
        public async Task ScoresAreOnlySavedOnRankedBeatmaps(BeatmapOnlineStatus status, bool saved)
        {
            AppSettings.SaveReplays = true;

            Mock<IHubCallerClients<ISpectatorClient>> mockClients = new Mock<IHubCallerClients<ISpectatorClient>>();
            Mock<ISpectatorClient> mockReceiver = new Mock<ISpectatorClient>();
            mockClients.Setup(clients => clients.All).Returns(mockReceiver.Object);
            mockClients.Setup(clients => clients.Group(SpectatorHub.GetGroupId(streamer_id))).Returns(mockReceiver.Object);

            Mock<HubCallerContext> mockContext = new Mock<HubCallerContext>();

            mockContext.Setup(context => context.UserIdentifier).Returns(streamer_id.ToString());
            hub.Context = mockContext.Object;
            hub.Clients = mockClients.Object;

            mockDatabase.Setup(db => db.GetScoreFromToken(1234)).Returns(Task.FromResult<SoloScore?>(new SoloScore
            {
                id = 456,
                passed = true
            }));

            mockDatabase.Setup(db => db.GetBeatmapAsync(beatmap_id)).Returns(Task.FromResult(new database_beatmap
            {
                approved = status,
                checksum = "checksum"
            })!);

            await hub.BeginPlaySession(1234, state);
            await hub.SendFrameData(new FrameDataBundle(
                new FrameHeader(new ScoreInfo(), new ScoreProcessorStatistics()),
                new[] { new LegacyReplayFrame(1234, 0, 0, ReplayButtonState.None) }));
            await hub.EndPlaySession(state);

            await scoreUploader.Flush();

            if (saved)
                mockScoreStorage.Verify(s => s.WriteAsync(It.Is<Score>(score => score.ScoreInfo.OnlineID == 456)), Times.Once);
            else
                mockScoreStorage.Verify(s => s.WriteAsync(It.Is<Score>(score => score.ScoreInfo.OnlineID == 456)), Times.Never);
        }

        [Fact]
        public async Task FailedScoresAreNotSaved()
        {
            AppSettings.SaveReplays = true;

            Mock<IHubCallerClients<ISpectatorClient>> mockClients = new Mock<IHubCallerClients<ISpectatorClient>>();
            Mock<ISpectatorClient> mockReceiver = new Mock<ISpectatorClient>();
            mockClients.Setup(clients => clients.All).Returns(mockReceiver.Object);
            mockClients.Setup(clients => clients.Group(SpectatorHub.GetGroupId(streamer_id))).Returns(mockReceiver.Object);

            Mock<HubCallerContext> mockContext = new Mock<HubCallerContext>();

            mockContext.Setup(context => context.UserIdentifier).Returns(streamer_id.ToString());
            hub.Context = mockContext.Object;
            hub.Clients = mockClients.Object;

            mockDatabase.Setup(db => db.GetScoreFromToken(1234)).Returns(Task.FromResult<SoloScore?>(new SoloScore
            {
                id = 456,
                passed = false
            }));

            await hub.BeginPlaySession(1234, state);
            await hub.SendFrameData(new FrameDataBundle(
                new FrameHeader(new ScoreInfo(), new ScoreProcessorStatistics()),
                new[] { new LegacyReplayFrame(1234, 0, 0, ReplayButtonState.None) }));
            await hub.EndPlaySession(state);

            await scoreUploader.Flush();

            mockScoreStorage.Verify(s => s.WriteAsync(It.Is<Score>(score => score.ScoreInfo.OnlineID == 456)), Times.Never);
        }
    }
}<|MERGE_RESOLUTION|>--- conflicted
+++ resolved
@@ -8,7 +8,6 @@
 using Microsoft.Extensions.Caching.Memory;
 using Microsoft.Extensions.Logging;
 using Microsoft.Extensions.Options;
-using Microsoft.Extensions.Logging;
 using Moq;
 using osu.Game.Beatmaps;
 using osu.Game.Online.Spectator;
@@ -45,10 +44,6 @@
 
         public SpectatorHubTest()
         {
-            var loggerFactoryMock = new Mock<ILoggerFactory>();
-            loggerFactoryMock.Setup(factory => factory.CreateLogger(It.IsAny<string>()))
-                             .Returns(new Mock<ILogger>().Object);
-
             // not used for now, but left here for potential future usage.
             MemoryDistributedCache cache = new MemoryDistributedCache(Options.Create(new MemoryDistributedCacheOptions()));
 
@@ -72,15 +67,11 @@
                          .Returns(new Mock<ILogger>().Object);
 
             mockScoreStorage = new Mock<IScoreStorage>();
-<<<<<<< HEAD
-            scoreUploader = new ScoreUploader(loggerFactoryMock.Object, databaseFactory.Object, mockScoreStorage.Object);
-=======
             scoreUploader = new ScoreUploader(loggerFactory.Object, databaseFactory.Object, mockScoreStorage.Object);
->>>>>>> 6194c543
 
             var mockScoreProcessedSubscriber = new Mock<IScoreProcessedSubscriber>();
 
-            hub = new SpectatorHub(loggerFactoryMock.Object, cache, clientStates, databaseFactory.Object, scoreUploader, mockScoreProcessedSubscriber.Object);
+            hub = new SpectatorHub(loggerFactory.Object, cache, clientStates, databaseFactory.Object, scoreUploader, mockScoreProcessedSubscriber.Object);
         }
 
         [Fact]
