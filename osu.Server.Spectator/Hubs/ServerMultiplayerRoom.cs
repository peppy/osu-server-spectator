--- conflicted
+++ resolved
@@ -187,24 +187,16 @@
         /// Stops the current countdown if it's of the given type, preventing its callback from running.
         /// </summary>
         /// <typeparam name="T">The countdown type.</typeparam>
-        public void StopCountdown<T>()
+        public async Task StopCountdown<T>()
         {
             if (Countdown is T)
-                StopCountdown();
+                await StopCountdown();
         }
 
         /// <summary>
         /// Skips to the end of the currently-running countdown, if one is running,
         /// and runs the callback (e.g. to start the match) as soon as possible unless the countdown has been cancelled.
         /// </summary>
-<<<<<<< HEAD
-        public void SkipToEndOfCountdown() => countdownSkipSource?.Cancel();
-
-        /// <summary>
-        /// Whether the current countdown has been requested to stop.
-        /// </summary>
-        public bool IsCountdownStoppedOrCancelled => countdownStopSource?.IsCancellationRequested != false;
-=======
         /// <returns>
         /// A task which will become completed when the active countdown completes. Make sure to await this *outside* a usage.
         /// </returns>
@@ -213,11 +205,7 @@
             countdownSkipSource?.Cancel();
             return countdownTask;
         }
->>>>>>> fe537fbb
-
-        /// <summary>
-        /// A task which will become completed when the active countdown completes. Make sure to await this *outside* a usage.
-        /// </summary>
+
         public Task GetCurrentCountdownTask() => countdownTask;
 
         #endregion
