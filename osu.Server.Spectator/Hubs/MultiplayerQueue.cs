// Copyright (c) ppy Pty Ltd <contact@ppy.sh>. Licensed under the MIT Licence.
// See the LICENCE file in the repository root for full licence text.

#nullable enable

using System;
using System.Collections.Generic;
using System.Diagnostics;
using System.Diagnostics.CodeAnalysis;
using System.Linq;
using System.Threading.Tasks;
using osu.Game.Online.API;
using osu.Game.Online.Multiplayer;
using osu.Game.Online.Multiplayer.Queueing;
using osu.Game.Online.Rooms;
using osu.Game.Rulesets;
using osu.Game.Rulesets.Mods;
using osu.Game.Utils;
using osu.Server.Spectator.Database;
using osu.Server.Spectator.Database.Models;

namespace osu.Server.Spectator.Hubs
{
    public class MultiplayerQueue
    {
        private readonly ServerMultiplayerRoom room;
        private readonly IDatabaseFactory dbFactory;
        private readonly IMultiplayerServerMatchCallbacks hub;

        private APIPlaylistItem? currentItem;
        private QueueModes mode;

        public MultiplayerQueue(ServerMultiplayerRoom room, IDatabaseFactory dbFactory, IMultiplayerServerMatchCallbacks hub)
        {
            this.room = room;
            this.dbFactory = dbFactory;
            this.hub = hub;
        }

        /// <summary>
        /// The current <see cref="APIPlaylistItem"/>
        /// </summary>
        public APIPlaylistItem CurrentItem
        {
            get
            {
                if (currentItem == null)
                    throw new InvalidOperationException("Room not initialised.");

<<<<<<< HEAD
                case QueueModes.FairRotate:
                    return allItems
                           // Group items by user_id.
                           .GroupBy(i => i.user_id)
                           // Order users by descending number of expired (already played) items.
                           .OrderBy(g => g.Count(i => i.expired))
                           // Get the first unexpired item from each group.
                           .Select(g => g.FirstOrDefault(i => !i.expired))
                           // Select the first unexpired item in order.
                           .FirstOrDefault(i => i != null)
                           // Default to the last item for when all items are expired.
                           ?? allItems.Last();
=======
                return currentItem;
>>>>>>> d8c98a56
            }
            private set => currentItem = value;
        }

        /// <summary>
        /// Initialises the queue from the database.
        /// </summary>
        public async Task Initialise()
        {
            await updateCurrentItem(false);
        }

        /// <summary>
        /// Changes the queueing mode.
        /// </summary>
        /// <param name="newMode">The new mode.</param>
        public async Task ChangeMode(QueueModes newMode)
        {
            if (mode == newMode)
                return;

            mode = newMode;

            if (newMode != QueueModes.HostOnly)
                return;

            // When changing to host-only mode, ensure that exactly one non-expired playlist item exists and is the current item.
            using (var db = dbFactory.GetInstance())
            {
                // Remove all but the current and expired items. The current item may be re-used for host-only mode if it's non-expired.
                foreach (var item in await db.GetAllPlaylistItems(room.RoomID))
                {
                    if (item.expired || item.id == room.Settings.PlaylistItemId)
                        continue;

                    await db.RemovePlaylistItemAsync(room.RoomID, item.id);
                    await hub.OnPlaylistItemRemoved(room, item.id);
                }

                // Always ensure that at least one non-expired item exists by duplicating the current item if required.
                if (CurrentItem.Expired)
                {
                    await duplicateCurrentItem(db);
                    await updateCurrentItem();
                }
            }
        }

        /// <summary>
        /// Expires the current playlist item and advances to the next one in the order defined by the queueing mode.
        /// </summary>
        public async Task FinishCurrentItem()
        {
            using (var db = dbFactory.GetInstance())
            {
                // Expire and let clients know that the current item has finished.
                await db.ExpirePlaylistItemAsync(CurrentItem.ID);
                CurrentItem.Expired = true;
                await hub.OnPlaylistItemChanged(room, CurrentItem);

                // In host-only mode, duplicate the playlist item for the next round.
                if (mode == QueueModes.HostOnly)
                    await duplicateCurrentItem(db);
            }

            await updateCurrentItem();
        }

        /// <summary>
        /// Add a playlist item to the room's queue.
        /// </summary>
        /// <param name="item">The item to add.</param>
        /// <param name="user">The user adding the item.</param>
        /// <exception cref="NotHostException">If the adding user is not the host in host-only mode.</exception>
        /// <exception cref="InvalidStateException">If the given playlist item is not valid.</exception>
        public async Task AddItem(APIPlaylistItem item, MultiplayerRoomUser user)
        {
            if (mode == QueueModes.HostOnly && (room.Host == null || !user.Equals(room.Host)))
                throw new NotHostException();

            using (var db = dbFactory.GetInstance())
            {
                string? beatmapChecksum = await db.GetBeatmapChecksumAsync(item.BeatmapID);

                if (beatmapChecksum == null)
                    throw new InvalidStateException("Attempted to add a beatmap which does not exist online.");

                if (item.BeatmapChecksum != beatmapChecksum)
                    throw new InvalidStateException("Attempted to add a beatmap which has been modified.");

                if (item.RulesetID < 0 || item.RulesetID > ILegacyRuleset.MAX_LEGACY_RULESET_ID)
                    throw new InvalidStateException("Attempted to select an unsupported ruleset.");

<<<<<<< HEAD
            switch (mode)
            {
                case QueueModes.HostOnly when hasItems: // In host-only mode, re-use the current item if able to.
                    item.ID = (await GetCurrentItem(db)).id;
                    await db.UpdatePlaylistItemAsync(new multiplayer_playlist_item(room.RoomID, item));
                    await hub.OnPlaylistItemChanged(room, item);
                    break;

                default:
                    item.ID = await db.AddPlaylistItemAsync(new multiplayer_playlist_item(room.RoomID, item) { user_id = user.UserID });
                    await hub.OnPlaylistItemAdded(room, item);
                    break;
=======
                ensureModsValid(item);

                switch (mode)
                {
                    case QueueModes.HostOnly:
                        // In host-only mode, the current item is re-used.
                        item.ID = CurrentItem.ID;

                        // Although the playlist item ID doesn't change, its contents may.
                        // We need to update the stored current item for the OnPlaylistItemChanged() callback to correctly validate user mods.
                        CurrentItem = item;

                        await db.UpdatePlaylistItemAsync(new multiplayer_playlist_item(room.RoomID, item));
                        await hub.OnPlaylistItemChanged(room, item);
                        break;

                    default:
                        item.ID = await db.AddPlaylistItemAsync(new multiplayer_playlist_item(room.RoomID, item));
                        await hub.OnPlaylistItemAdded(room, item);

                        // The current item can change as a result of an item being added. For example, if all items earlier in the queue were expired.
                        await updateCurrentItem();
                        break;
                }
>>>>>>> d8c98a56
            }
        }

        public Task RemoveItem(long playlistItemId, MultiplayerRoomUser user, IDatabaseAccess db)
        {
            throw new InvalidStateException("Items cannot yet be removed from the playlist.");
        }

        /// <summary>
        /// Checks whether the given mods are compatible with the current playlist item's mods and ruleset.
        /// </summary>
        /// <param name="proposedMods">The mods to check against the current playlist item.</param>
        /// <param name="validMods">The set of mods which _are_ valid.</param>
        /// <returns>Whether all mods are valid for the current playlist item.</returns>
        public bool ValidateMods(IEnumerable<APIMod> proposedMods, [NotNullWhen(false)] out IEnumerable<APIMod>? validMods)
        {
            bool proposedWereValid = true;
            proposedWereValid &= populateValidModsForRuleset(CurrentItem.RulesetID, proposedMods, out var valid);

            // check allowed by room
            foreach (var mod in valid.ToList())
            {
                if (CurrentItem.AllowedMods.All(m => m.Acronym != mod.Acronym))
                {
                    valid.Remove(mod);
                    proposedWereValid = false;
                }
            }

            // check valid as combination
            if (!ModUtils.CheckCompatibleSet(valid, out var invalid))
            {
                proposedWereValid = false;
                foreach (var mod in invalid)
                    valid.Remove(mod);
            }

            validMods = valid.Select(m => new APIMod(m));

            return proposedWereValid;
        }

        /// <summary>
        /// Ensures that a <see cref="APIPlaylistItem"/>'s required and allowed mods are compatible with each other and the room's ruleset.
        /// </summary>
        /// <param name="item">The <see cref="APIPlaylistItem"/> to validate.</param>
        /// <exception cref="InvalidStateException">If the mods are invalid.</exception>
        private static void ensureModsValid(APIPlaylistItem item)
        {
            // check against ruleset
            if (!populateValidModsForRuleset(item.RulesetID, item.RequiredMods, out var requiredMods))
            {
                var invalidRequiredAcronyms = string.Join(',', item.RequiredMods.Where(m => requiredMods.All(valid => valid.Acronym != m.Acronym)).Select(m => m.Acronym));
                throw new InvalidStateException($"Invalid mods were selected for specified ruleset: {invalidRequiredAcronyms}");
            }

            if (!populateValidModsForRuleset(item.RulesetID, item.AllowedMods, out var allowedMods))
            {
                var invalidAllowedAcronyms = string.Join(',', item.AllowedMods.Where(m => allowedMods.All(valid => valid.Acronym != m.Acronym)).Select(m => m.Acronym));
                throw new InvalidStateException($"Invalid mods were selected for specified ruleset: {invalidAllowedAcronyms}");
            }

            if (!ModUtils.CheckCompatibleSet(requiredMods, out var invalid))
                throw new InvalidStateException($"Invalid combination of required mods: {string.Join(',', invalid.Select(m => m.Acronym))}");

            // check aggregate combinations with each allowed mod individually.
            foreach (var allowedMod in allowedMods)
            {
                if (!ModUtils.CheckCompatibleSet(requiredMods.Concat(new[] { allowedMod }), out invalid))
                    throw new InvalidStateException($"Invalid combination of required and allowed mods: {string.Join(',', invalid.Select(m => m.Acronym))}");
            }
        }

        /// <summary>
        /// Verifies all proposed mods are valid for the room's ruleset, returning instantiated <see cref="Mod"/>s for further processing.
        /// </summary>
        /// <param name="rulesetID">The legacy ruleset ID to check against.</param>
        /// <param name="proposedMods">The proposed mods.</param>
        /// <param name="valid">A list of valid deserialised mods.</param>
        /// <returns>Whether all <see cref="proposedMods"/> were valid.</returns>
        private static bool populateValidModsForRuleset(int rulesetID, IEnumerable<APIMod> proposedMods, out List<Mod> valid)
        {
            valid = new List<Mod>();
            bool proposedWereValid = true;

            var ruleset = LegacyHelper.GetRulesetFromLegacyID(rulesetID);

            foreach (var apiMod in proposedMods)
            {
                try
                {
                    // will throw if invalid
                    valid.Add(apiMod.ToMod(ruleset));
                }
                catch
                {
                    proposedWereValid = false;
                }
            }

            return proposedWereValid;
        }

        /// <summary>
        /// Duplicates <see cref="CurrentItem"/> into the database.
        /// </summary>
        /// <param name="db">The database connection.</param>
        private async Task duplicateCurrentItem(IDatabaseAccess db)
        {
            var newItem = new APIPlaylistItem
            {
                BeatmapID = CurrentItem.BeatmapID,
                BeatmapChecksum = CurrentItem.BeatmapChecksum,
                RulesetID = CurrentItem.RulesetID,
                AllowedMods = CurrentItem.AllowedMods,
                RequiredMods = CurrentItem.RequiredMods
            };

            newItem.ID = await db.AddPlaylistItemAsync(new multiplayer_playlist_item(room.RoomID, newItem));
            await hub.OnPlaylistItemAdded(room, newItem);
        }

        /// <summary>
        /// Updates <see cref="CurrentItem"/> and the playlist item ID stored in the room's settings.
        /// </summary>
        /// <param name="notifyHub">Whether to notify the <see cref="MultiplayerHub"/> of the change.</param>
        private async Task updateCurrentItem(bool notifyHub = true)
        {
            using (var db = dbFactory.GetInstance())
            {
                var allItems = await db.GetAllPlaylistItems(room.RoomID);

                switch (mode)
                {
                    default:
                        // Pick the first available non-expired playlist item, or default to the last item for when all items are expired.
                        CurrentItem = await (allItems.FirstOrDefault(i => !i.expired) ?? allItems.Last()).ToAPIPlaylistItem(db);
                        break;

                    case QueueModes.FairRotate:
                        // Todo: Group playlist items by (user_id -> count_expired), and select the first available playlist item from a user that has available beatmaps where count_expired is the lowest.
                        throw new NotImplementedException();
                }
            }

            long lastItem = room.Settings.PlaylistItemId;
            room.Settings.PlaylistItemId = CurrentItem.ID;

            if (notifyHub && CurrentItem.ID != lastItem)
                await hub.OnMatchSettingsChanged(room);
        }
    }
}<|MERGE_RESOLUTION|>--- conflicted
+++ resolved
@@ -47,22 +47,7 @@
                 if (currentItem == null)
                     throw new InvalidOperationException("Room not initialised.");
 
-<<<<<<< HEAD
-                case QueueModes.FairRotate:
-                    return allItems
-                           // Group items by user_id.
-                           .GroupBy(i => i.user_id)
-                           // Order users by descending number of expired (already played) items.
-                           .OrderBy(g => g.Count(i => i.expired))
-                           // Get the first unexpired item from each group.
-                           .Select(g => g.FirstOrDefault(i => !i.expired))
-                           // Select the first unexpired item in order.
-                           .FirstOrDefault(i => i != null)
-                           // Default to the last item for when all items are expired.
-                           ?? allItems.Last();
-=======
                 return currentItem;
->>>>>>> d8c98a56
             }
             private set => currentItem = value;
         }
@@ -156,20 +141,6 @@
                 if (item.RulesetID < 0 || item.RulesetID > ILegacyRuleset.MAX_LEGACY_RULESET_ID)
                     throw new InvalidStateException("Attempted to select an unsupported ruleset.");
 
-<<<<<<< HEAD
-            switch (mode)
-            {
-                case QueueModes.HostOnly when hasItems: // In host-only mode, re-use the current item if able to.
-                    item.ID = (await GetCurrentItem(db)).id;
-                    await db.UpdatePlaylistItemAsync(new multiplayer_playlist_item(room.RoomID, item));
-                    await hub.OnPlaylistItemChanged(room, item);
-                    break;
-
-                default:
-                    item.ID = await db.AddPlaylistItemAsync(new multiplayer_playlist_item(room.RoomID, item) { user_id = user.UserID });
-                    await hub.OnPlaylistItemAdded(room, item);
-                    break;
-=======
                 ensureModsValid(item);
 
                 switch (mode)
@@ -194,7 +165,6 @@
                         await updateCurrentItem();
                         break;
                 }
->>>>>>> d8c98a56
             }
         }
 
