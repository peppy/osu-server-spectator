// Copyright (c) ppy Pty Ltd <contact@ppy.sh>. Licensed under the MIT Licence.
// See the LICENCE file in the repository root for full licence text.

using System;

namespace osu.Server.Spectator
{
    public static class AppSettings
    {
        public static bool SaveReplays { get; set; }
        public static int ReplayUploaderConcurrency { get; set; }

        #region For use with FileScoreStorage

        public static string ReplaysPath { get; set; }

        #endregion

        #region For use with S3ScoreStorage

        public static string S3Key { get; }
        public static string S3Secret { get; }
        public static string ReplaysBucket { get; }

        #endregion

        public static bool TrackBuildUserCounts { get; set; }

        public static string ServerPort { get; set; }
        public static string RedisHost { get; }
        public static string DataDogAgentHost { get; set; }

        public static string DatabaseHost { get; }
        public static string DatabaseUser { get; }
        public static string DatabasePort { get; }

<<<<<<< HEAD
        public static string LegacyIODomain { get; }
        public static string SharedInteropSecret { get; }
=======
        public static string? SentryDsn { get; }
>>>>>>> 094f3adf

        static AppSettings()
        {
            SaveReplays = Environment.GetEnvironmentVariable("SAVE_REPLAYS") == "1";
            ReplayUploaderConcurrency = int.Parse(Environment.GetEnvironmentVariable("REPLAY_UPLOAD_THREADS") ?? "1");
            ArgumentOutOfRangeException.ThrowIfNegativeOrZero(ReplayUploaderConcurrency);

            ReplaysPath = Environment.GetEnvironmentVariable("REPLAYS_PATH") ?? "replays";
            S3Key = Environment.GetEnvironmentVariable("S3_KEY") ?? string.Empty;
            S3Secret = Environment.GetEnvironmentVariable("S3_SECRET") ?? string.Empty;
            ReplaysBucket = Environment.GetEnvironmentVariable("REPLAYS_BUCKET") ?? string.Empty;
            TrackBuildUserCounts = Environment.GetEnvironmentVariable("TRACK_BUILD_USER_COUNTS") == "1";

            ServerPort = Environment.GetEnvironmentVariable("SERVER_PORT") ?? "80";
            RedisHost = Environment.GetEnvironmentVariable("REDIS_HOST") ?? "localhost";
            DataDogAgentHost = Environment.GetEnvironmentVariable("DD_AGENT_HOST") ?? "localhost";

            DatabaseHost = Environment.GetEnvironmentVariable("DB_HOST") ?? "localhost";
            DatabaseUser = Environment.GetEnvironmentVariable("DB_USER") ?? "osuweb";
            DatabasePort = Environment.GetEnvironmentVariable("DB_PORT") ?? "3306";

<<<<<<< HEAD
            LegacyIODomain = Environment.GetEnvironmentVariable("LEGACY_IO_DOMAIN") ?? string.Empty;
            SharedInteropSecret = Environment.GetEnvironmentVariable("SHARED_INTEROP_SECRET") ?? string.Empty;
=======
            SentryDsn = Environment.GetEnvironmentVariable("SENTRY_DSN");
>>>>>>> 094f3adf
        }
    }
}<|MERGE_RESOLUTION|>--- conflicted
+++ resolved
@@ -34,12 +34,10 @@
         public static string DatabaseUser { get; }
         public static string DatabasePort { get; }
 
-<<<<<<< HEAD
         public static string LegacyIODomain { get; }
         public static string SharedInteropSecret { get; }
-=======
+
         public static string? SentryDsn { get; }
->>>>>>> 094f3adf
 
         static AppSettings()
         {
@@ -61,12 +59,10 @@
             DatabaseUser = Environment.GetEnvironmentVariable("DB_USER") ?? "osuweb";
             DatabasePort = Environment.GetEnvironmentVariable("DB_PORT") ?? "3306";
 
-<<<<<<< HEAD
             LegacyIODomain = Environment.GetEnvironmentVariable("LEGACY_IO_DOMAIN") ?? string.Empty;
             SharedInteropSecret = Environment.GetEnvironmentVariable("SHARED_INTEROP_SECRET") ?? string.Empty;
-=======
+
             SentryDsn = Environment.GetEnvironmentVariable("SENTRY_DSN");
->>>>>>> 094f3adf
         }
     }
 }